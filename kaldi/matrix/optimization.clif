from "matrix/kaldi-vector-clifwrap.h" import *
from "matrix/sp-matrix-clifwrap.h" import *

from "matrix/optimization.h":
  namespace `kaldi`:
    class LinearCgdOptions:
      """Options for Linear CGD optimization

      Args:
          max_iters(int): The maximum number of iterations
          max_error(float): Maximum 2 norm of the residual A*x-b
          recompute_residual_factor(float):  Every time the residual 2-norm decreases
          by this recompute_residual_factor since the last time it was computed from
          scratch, recompute it from. This helps to keep the computed residual 
          accurate even in the presence of roundof
      """
      max_iters: int
      max_error: float
      recompute_residual_factor: float

    def `LinearCgd` as linear_cgd(opts: LinearCgdOptions, A: SpMatrix, b: VectorBase,
                  x: VectorBase) -> int
      """This function uses linear conjugate gradient descent to approximately solve
         the system A*x=b. The value of x at entry corresponds to the initial guess
         of x. The algorithm continues until the number of iterations equals b.size,
         or until ||A*x - b||_2<= max_error, or until the number of
         iterations equals max_iter, whichever happens sooner.  It is a requirement
         that A be positive definite. It returns the number of iterations that were
         actually executed.

         Args:
             opts(LinearCgdOptions): 
             A(Sp.Matrix): A symmetric matrix. It must be positive definite
             b(VectorBase): A vector 
 
         Returns:
             The number of iterations
      """

    class LbfgsOptions:
      """This class holds the options for the L-BFGS algorithm.
         I pushes responsibility for determining when to stop, onto the user.
         There is no callback here. The optimization happens through calls of
         OptimizeLbfgs class itself. This does not implement constrained L-BFGS, 
         but it will handle constrained problems correctly as long as the function
         approaches +infinity (or -infinity for maximization problems) when it gets close
         to the bound of the constraint. In these types of problems, you just let the 
         function value be +infinity for minimization problems,
         or -infinity for maximization problems, outside these bounds).

      Args:
          minimize(bool): if true, we're minimizing, else maximizing
          m(int): m is the number of stored vectors L-BFGS keeps
          first_step_learning_rate(float): The very first step of L-BFGS is like gradient descent.
                                           If you want to configure the size of that step,
                                           you can do it using this variable
          first_step_length(float): If this variable is >0.0, it overrides
                                    first_step_learning_rate; on the first step we choose an approximate
                                    Hessian that is the multiple of the identity that would generate this
                                    step-length, or 1.0 if the gradient is zero
          first_step_impr(float): If this variable is >0.0, it overrides
                                  first_step_learning_rate; on the first step we choose an approximate
                                  Hessian that is the multiple of the identity that would generate this
                                  amount of objective function improvement (assuming the "real" objf
                                  was linear)
          c1(float): A constant in Armijo rule = Wolfe condition i)
          c2(float): A constant in Wolfe condition ii)
          d(float): An amount > 1.0 (default 2.0) that we initially multiply or
                    divide the step length by, in the line search
          max_line_search_iters(int): after this many iters we restart L-BFGS
          avg_step_length(int); number of iters to avg step length over
      """

      minimize: bool
      m: int
      first_step_learning_rate: float
      first_step_length: float
      first_step_impr: float
      c1: float
      c2: float
      d: float
      max_line_search_iters: int
      avg_step_length: int

      def __init__(self, minimize :bool = default)
        """Class initialization

        Args:
            minimize(bool): True for minimization, falso for maximization. Default is True.
        """

    class `OptimizeLbfgs<float>` as OptimizeLbfgs:
      """This class handles the L-BFGS optimization"""

      def __init__(self, x: VectorBase, opts: LbfgsOptions)
        """Class initilization

        Args:
            x(VectorBase): A vector
            opts(LbfgsOptions): Options for L-BFGS
        """

      # TODO: Implement C++ wrappers
      # def GetValue(self) -> (x: VectorBase, objf_value: float)
      # def GetProposedValue(self) -> VectorBase

<<<<<<< HEAD
      def RecentStepLength(self) -> float
        """Returns the average magnitude of the last n steps (but not more than the number we have stored).
           Before we have taken any steps, returns +infinity. Note: if the most recent step length was 0, 
           it returns 0, regardless of the other step lengths. This makes it suitable as a
           convergence test (else we'd generate NaN's).
        """

#      FIXME(pavlos): Need C++ wrappers.
#      def DoStep(self, function_value: float, gradient: VectorBase)
#        """The user calls this function to provide the class with the function and gradient info at the point GetProposedValue().
#If this point is outside the constraints you can set function_value to {+infinity,-infinity} for {minimization,maximization} problems. In this case the gradient, and also the second derivative (if you call the second overloaded version of this function) will be ignored.
#        """
#      def `DoStep` as DoStepApproxHessian(self, function_value: float,
#                                          gradient: VectorBase,
#                                          diag_approx_2nd_deriv: VectorBase)
=======
      def `RecentStepLength` as recent_step_length(self) -> float

      def `DoStep` as do_step(self, function_value: float, gradient: VectorBase)

      def `DoStep` as do_step_approx_hessian(self, function_value: float,
                                          gradient: VectorBase,
                                          diag_approx_2nd_deriv: VectorBase)
>>>>>>> 8ccd4a93
<|MERGE_RESOLUTION|>--- conflicted
+++ resolved
@@ -104,8 +104,8 @@
       # def GetValue(self) -> (x: VectorBase, objf_value: float)
       # def GetProposedValue(self) -> VectorBase
 
-<<<<<<< HEAD
-      def RecentStepLength(self) -> float
+
+      def `RecentStepLength` as recent_step_length(self) -> float
         """Returns the average magnitude of the last n steps (but not more than the number we have stored).
            Before we have taken any steps, returns +infinity. Note: if the most recent step length was 0, 
            it returns 0, regardless of the other step lengths. This makes it suitable as a
@@ -113,19 +113,32 @@
         """
 
 #      FIXME(pavlos): Need C++ wrappers.
-#      def DoStep(self, function_value: float, gradient: VectorBase)
-#        """The user calls this function to provide the class with the function and gradient info at the point GetProposedValue().
-#If this point is outside the constraints you can set function_value to {+infinity,-infinity} for {minimization,maximization} problems. In this case the gradient, and also the second derivative (if you call the second overloaded version of this function) will be ignored.
-#        """
-#      def `DoStep` as DoStepApproxHessian(self, function_value: float,
+      def `DoStep` as do_step(self, function_value: float, gradient: VectorBase)
+        """The user calls this function to provide the class with the
+           function and gradient info at the point GetProposedValue().
+           If this point is outside the constraints you can set 
+           function_value to {+infinity,-infinity} for {minimization,maximization}
+           problems. In this case the gradient, and also the second derivative
+           (if you call the second overloaded version of this function) will be ignored.
+
+        Args:
+            function_value(float): The current function value
+            gradient(VectorBase): This will store the gradient
+        """
+
+#      FIXME_U(pavlos): Need C++ wrappers.
+#      def `DoStep` as do_step_approx_hessian(self, function_value: float,
 #                                          gradient: VectorBase,
 #                                          diag_approx_2nd_deriv: VectorBase)
-=======
-      def `RecentStepLength` as recent_step_length(self) -> float
-
-      def `DoStep` as do_step(self, function_value: float, gradient: VectorBase)
-
-      def `DoStep` as do_step_approx_hessian(self, function_value: float,
-                                          gradient: VectorBase,
-                                          diag_approx_2nd_deriv: VectorBase)
->>>>>>> 8ccd4a93
+#        """The user can call this version of DoStep() if it is desired
+#           to set some kind of approximate Hessian on this iteration.
+#
+#        Args:
+#            function_value(float): The current function value
+#            gradient(VectorBase): This will store the gradient
+#            diag_approx_2nd_deriv(VectorBase): A vector whose values represent 
+#                                               the diagonal of the Hessian
+#        Raises:
+#           Error if diag_approx_2nd_deriv is not strictly positive when minimizing
+#           or strictly negative when maximizing.
+#        """
